{
    "_meta": {
        "hash": {
<<<<<<< HEAD
            "sha256": "0239668da7b4abb54ba9c133b64a2ccd11795d76be75c5158804539729b7c0a8"
=======
            "sha256": "ec0d408993d379a7f6f28d6a8076e326ca5da872d7f2d86e9f33e37e5625eaf9"
>>>>>>> 2ba1ff9f
        },
        "pipfile-spec": 6,
        "requires": {},
        "sources": [
            {
                "name": "pypi",
                "url": "https://pypi.org/simple",
                "verify_ssl": true
            }
        ]
    },
    "default": {},
    "develop": {
        "alabaster": {
            "hashes": [
                "sha256:446438bdcca0e05bd45ea2de1668c1d9b032e1a9154c2c259092d77031ddd359",
                "sha256:a661d72d58e6ea8a57f7a86e37d86716863ee5e92788398526d58b26a4e4dc02"
            ],
            "version": "==0.7.12"
        },
        "appdirs": {
            "hashes": [
<<<<<<< HEAD
                "sha256:002f2315cf4c8404de737c42860441732d339bbc57fee584e2027520e055ecc1",
                "sha256:82dd5e13b733787d4eb0fef42d1ee1a99136dc1d65178f70373b3678b3181bfc"
            ],
            "version": "==0.13.2"
=======
                "sha256:9e5896d1372858f8dd3344faf4e5014d21849c756c8d5701f78f8a103b372d92",
                "sha256:d8b24664561d0d34ddfaec54636d502d7cea6e29c3eaf68f3df6180863e2166e"
            ],
            "version": "==1.4.3"
>>>>>>> 2ba1ff9f
        },
        "arrow": {
            "hashes": [
<<<<<<< HEAD
                "sha256:03472c30eb2c5d1ba9227e4c2ca66ab8287fbfbbda3888aa93dc2e28fc6811b4",
                "sha256:75a9445bac02d8d058d5e1fe689654ba5a6556a1dfd8ce6ec55a0ed79866cfa6"
            ],
            "version": "==1.3.0"
=======
                "sha256:002f2315cf4c8404de737c42860441732d339bbc57fee584e2027520e055ecc1",
                "sha256:82dd5e13b733787d4eb0fef42d1ee1a99136dc1d65178f70373b3678b3181bfc"
            ],
            "version": "==0.13.2"
>>>>>>> 2ba1ff9f
        },
        "attrs": {
            "hashes": [
                "sha256:08a96c641c3a74e44eb59afb61a24f2cb9f4d7188748e76ba4bb5edfa3cb7d1c",
                "sha256:f7b7ce16570fe9965acd6d30101a28f62fb4a7f9e926b3bbc9b61f8b04247e72"
            ],
            "version": "==19.3.0"
        },
        "babel": {
            "hashes": [
<<<<<<< HEAD
                "sha256:af92e6106cb7c55286b25b38ad7695f8b4efb36a90ba483d7f7a6628c46158ab",
                "sha256:e86135ae101e31e2c8ec20a4e0c5220f4eed12487d5cf3f78be7e98d3a57fc28"
            ],
            "version": "==2.7.0"
=======
                "sha256:1aac2ae2d0d8ea368fa90906567f5c08463d98ade155c0c4bfedd6a0f7160e38",
                "sha256:d670ea0b10f8b723672d3a6abeb87b565b244da220d76b4dba1b66269ec152d4"
            ],
            "version": "==2.8.0"
>>>>>>> 2ba1ff9f
        },
        "binaryornot": {
            "hashes": [
                "sha256:359501dfc9d40632edc9fac890e19542db1a287bbcfa58175b66658392018061",
                "sha256:b8b71173c917bddcd2c16070412e369c3ed7f0528926f70cac18a6c97fd563e4"
            ],
            "version": "==0.4.4"
        },
<<<<<<< HEAD
        "blessings": {
            "hashes": [
                "sha256:98e5854d805f50a5b58ac2333411b0482516a8210f23f43308baeb58d77c157d",
                "sha256:b1fdd7e7a675295630f9ae71527a8ebc10bfefa236b3d6aa4932ee4462c17ba3",
                "sha256:caad5211e7ba5afe04367cdd4cfc68fa886e2e08f6f35e76b7387d2109ccea6e"
            ],
            "version": "==1.7"
        },
        "certifi": {
            "hashes": [
                "sha256:e4f3620cfea4f83eedc95b24abd9cd56f3c4b146dd0177e83a21b4eb49e21e50",
                "sha256:fd7c7c74727ddcf00e9acd26bba8da604ffec95bf1c2144e67aff7a8b50e6cef"
            ],
            "version": "==2019.9.11"
=======
        "bumpversion": {
            "hashes": [
                "sha256:6744c873dd7aafc24453d8b6a1a0d6d109faf63cd0cd19cb78fd46e74932c77e",
                "sha256:6753d9ff3552013e2130f7bc03c1007e24473b4835952679653fb132367bdd57"
            ],
            "index": "pypi",
            "version": "==0.5.3"
        },
        "certifi": {
            "hashes": [
                "sha256:017c25db2a153ce562900032d5bc68e9f191e44e9a0f762f373977de9df1fbb3",
                "sha256:25b64c7da4cd7479594d035c08c2d809eb4aab3a26e5a990ea98cc450c320f1f"
            ],
            "version": "==2019.11.28"
>>>>>>> 2ba1ff9f
        },
        "chardet": {
            "hashes": [
                "sha256:84ab92ed1c4d4f16916e05906b6b75a6c0fb5db821cc65e70cbd64a3e2a5eaae",
                "sha256:fc323ffcaeaed0e0a02bf4d117757b98aed530d9ed4531e3e15460124c106691"
            ],
            "version": "==3.0.4"
        },
        "click": {
            "hashes": [
                "sha256:2335065e6395b9e67ca716de5f7526736bfa6ceead690adf616d925bdc622b13",
                "sha256:5b94b49521f6456670fdb30cd82a4eca9412788a93fa6dd6df72c94d5a8ff2d7"
            ],
            "version": "==7.0"
        },
        "cookiecutter": {
            "hashes": [
                "sha256:479997e1c26c51bbbaf04097ef7d82b1d91cfb03f570cb5fb5ca265c88db04ae",
                "sha256:910e6c423da42c45c2614d6676485d4872c4ed1bd9531cfff59280977f98fbf5"
            ],
            "index": "pypi",
            "version": "==1.7.0"
        },
        "distlib": {
            "hashes": [
                "sha256:2e166e231a26b36d6dfe35a48c4464346620f8645ed0ace01ee31822b288de21"
            ],
            "version": "==0.3.0"
        },
        "docutils": {
            "hashes": [
<<<<<<< HEAD
                "sha256:6c4f696463b79f1fb8ba0c594b63840ebd41f059e92b31957c46b74a4599b6d0",
                "sha256:9e4d7ecfc600058e07ba661411a2b7de2fd0fafa17d1a7f7361cd47b1175c827",
                "sha256:a2aeea129088da402665e92e0b25b04b073c04b2dce4ab65caaa38b7ce2e1a99"
            ],
            "version": "==0.15.2"
        },
        "enum34": {
            "hashes": [
                "sha256:2d81cbbe0e73112bdfe6ef8576f2238f2ba27dd0d55752a776c41d38b7da2850",
                "sha256:644837f692e5f550741432dd3f223bbb9852018674981b1664e5dc339387588a",
                "sha256:6bd0f6ad48ec2aa117d3d141940d484deccda84d4fcd884f5c3d93c23ecd8c79",
                "sha256:8ad8c4783bf61ded74527bffb48ed9b54166685e4230386a9ed9b1279e2df5b1"
            ],
            "version": "==1.1.6"
=======
                "sha256:0c5b78adfbf7762415433f5515cd5c9e762339e23369dbe8000d84a4bf4ab3af",
                "sha256:c2de3a60e9e7d07be26b7f2b00ca0309c207e06c100f9cc2a94931fc75a478fc"
            ],
            "version": "==0.16"
>>>>>>> 2ba1ff9f
        },
        "filelock": {
            "hashes": [
                "sha256:18d82244ee114f543149c66a6e0c14e9c4f8a1044b5cdaadd0f82159d6a6ff59",
                "sha256:929b7d63ec5b7d6b71b0fa5ac14e030b3f70b75747cef1b10da9b879fef15836"
            ],
            "version": "==3.0.12"
        },
        "future": {
            "hashes": [
<<<<<<< HEAD
                "sha256:6142ef79e2416e432931d527452a1cab3aa4a754a0a53d25b2589f79e1106f34"
            ],
            "version": "==0.18.0"
=======
                "sha256:b1bead90b70cf6ec3f0710ae53a525360fa360d306a86583adc6bf83a4db537d"
            ],
            "version": "==0.18.2"
>>>>>>> 2ba1ff9f
        },
        "idna": {
            "hashes": [
                "sha256:c357b3f628cf53ae2c4c05627ecc484553142ca23264e593d327bcde5e9c3407",
                "sha256:ea8b7f6188e6fa117537c3df7da9fc686d485087abf6ac197f9c46432f7e4a3c"
            ],
            "version": "==2.8"
        },
        "imagesize": {
            "hashes": [
                "sha256:6965f19a6a2039c7d48bca7dba2473069ff854c36ae6f19d2cde309d998228a1",
                "sha256:b1f6b5a4eab1f73479a50fb79fcf729514a900c341d8503d62a62dbc4127a2b1"
            ],
            "version": "==1.2.0"
        },
        "importlib-metadata": {
            "hashes": [
                "sha256:06f5b3a99029c7134207dd882428a66992a9de2bef7c2b699b5641f9886c3302",
                "sha256:b97607a1a18a5100839aec1dc26a1ea17ee0d93b20b0f008d80a5a050afb200b"
            ],
            "markers": "python_version < '3.8'",
            "version": "==1.5.0"
        },
        "importlib-metadata": {
            "hashes": [
                "sha256:aa18d7378b00b40847790e7c27e11673d7fed219354109d0e7b9e5b25dc3ad26",
                "sha256:d5f18a79777f3aa179c145737780282e27b508fc8fd688cb17c7a813e8bd39af"
            ],
            "markers": "python_version < '3.8'",
            "version": "==0.23"
        },
        "invocations": {
            "hashes": [
                "sha256:027f7e2dc3351999c99981c9fc7f70840e966aba7b866d8838bd1959432a1300",
                "sha256:b0b5e8c2a62b7b4267a31ff0c2ae4544fd97dcc70ac6081400f4fb530261a07c"
            ],
            "index": "pypi",
            "version": "==1.4.0"
        },
        "invoke": {
            "hashes": [
<<<<<<< HEAD
                "sha256:c52274d2e8a6d64ef0d61093e1983268ea1fc0cd13facb9448c4ef0c9a7ac7da",
                "sha256:f4ec8a134c0122ea042c8912529f87652445d9f4de590b353d23f95bfa1f0efd",
                "sha256:fc803a5c9052f15e63310aa81a43498d7c55542beb18564db88a9d75a176fa44"
            ],
            "index": "pypi",
            "version": "==1.3.0"
        },
        "jinja2": {
            "hashes": [
                "sha256:74320bb91f31270f9551d46522e33af46a80c3d619f4a4bf42b3164d30b5911f",
                "sha256:9fe95f19286cfefaa917656583d020be14e7859c6b0252588391e47db34527de"
            ],
            "version": "==2.10.3"
=======
                "sha256:87b3ef9d72a1667e104f89b159eaf8a514dbf2f3576885b2bbdefe74c3fb2132",
                "sha256:93e12876d88130c8e0d7fd6618dd5387d6b36da55ad541481dfa5e001656f134",
                "sha256:de3f23bfe669e3db1085789fd859eb8ca8e0c5d9c20811e2407fa042e8a5e15d"
            ],
            "index": "pypi",
            "version": "==1.4.1"
        },
        "jinja2": {
            "hashes": [
                "sha256:93187ffbc7808079673ef52771baa950426fd664d3aad1d0fa3e95644360e250",
                "sha256:b0eaf100007721b5c16c1fc1eecb87409464edc10469ddc9a22a27a99123be49"
            ],
            "version": "==2.11.1"
>>>>>>> 2ba1ff9f
        },
        "jinja2-time": {
            "hashes": [
                "sha256:d14eaa4d315e7688daa4969f616f226614350c48730bfa1692d2caebd8c90d40",
                "sha256:d3eab6605e3ec8b7a0863df09cc1d23714908fa61aa6986a845c20ba488b4efa"
            ],
            "version": "==0.2.0"
        },
        "markupsafe": {
            "hashes": [
                "sha256:00bc623926325b26bb9605ae9eae8a215691f33cae5df11ca5424f06f2d1f473",
                "sha256:09027a7803a62ca78792ad89403b1b7a73a01c8cb65909cd876f7fcebd79b161",
                "sha256:09c4b7f37d6c648cb13f9230d847adf22f8171b1ccc4d5682398e77f40309235",
                "sha256:1027c282dad077d0bae18be6794e6b6b8c91d58ed8a8d89a89d59693b9131db5",
<<<<<<< HEAD
=======
                "sha256:13d3144e1e340870b25e7b10b98d779608c02016d5184cfb9927a9f10c689f42",
>>>>>>> 2ba1ff9f
                "sha256:24982cc2533820871eba85ba648cd53d8623687ff11cbb805be4ff7b4c971aff",
                "sha256:29872e92839765e546828bb7754a68c418d927cd064fd4708fab9fe9c8bb116b",
                "sha256:43a55c2930bbc139570ac2452adf3d70cdbb3cfe5912c71cdce1c2c6bbd9c5d1",
                "sha256:46c99d2de99945ec5cb54f23c8cd5689f6d7177305ebff350a58ce5f8de1669e",
                "sha256:500d4957e52ddc3351cabf489e79c91c17f6e0899158447047588650b5e69183",
                "sha256:535f6fc4d397c1563d08b88e485c3496cf5784e927af890fb3c3aac7f933ec66",
<<<<<<< HEAD
                "sha256:62fe6c95e3ec8a7fad637b7f3d372c15ec1caa01ab47926cfdf7a75b40e0eac1",
=======
                "sha256:596510de112c685489095da617b5bcbbac7dd6384aeebeda4df6025d0256a81b",
                "sha256:62fe6c95e3ec8a7fad637b7f3d372c15ec1caa01ab47926cfdf7a75b40e0eac1",
                "sha256:6788b695d50a51edb699cb55e35487e430fa21f1ed838122d722e0ff0ac5ba15",
>>>>>>> 2ba1ff9f
                "sha256:6dd73240d2af64df90aa7c4e7481e23825ea70af4b4922f8ede5b9e35f78a3b1",
                "sha256:717ba8fe3ae9cc0006d7c451f0bb265ee07739daf76355d06366154ee68d221e",
                "sha256:79855e1c5b8da654cf486b830bd42c06e8780cea587384cf6545b7d9ac013a0b",
                "sha256:7c1699dfe0cf8ff607dbdcc1e9b9af1755371f92a68f706051cc8c37d447c905",
                "sha256:88e5fcfb52ee7b911e8bb6d6aa2fd21fbecc674eadd44118a9cc3863f938e735",
                "sha256:8defac2f2ccd6805ebf65f5eeb132adcf2ab57aa11fdf4c0dd5169a004710e7d",
                "sha256:98c7086708b163d425c67c7a91bad6e466bb99d797aa64f965e9d25c12111a5e",
                "sha256:9add70b36c5666a2ed02b43b335fe19002ee5235efd4b8a89bfcf9005bebac0d",
                "sha256:9bf40443012702a1d2070043cb6291650a0841ece432556f784f004937f0f32c",
                "sha256:ade5e387d2ad0d7ebf59146cc00c8044acbd863725f887353a10df825fc8ae21",
                "sha256:b00c1de48212e4cc9603895652c5c410df699856a2853135b3967591e4beebc2",
                "sha256:b1282f8c00509d99fef04d8ba936b156d419be841854fe901d8ae224c59f0be5",
                "sha256:b2051432115498d3562c084a49bba65d97cf251f5a331c64a12ee7e04dacc51b",
                "sha256:ba59edeaa2fc6114428f1637ffff42da1e311e29382d81b339c1817d37ec93c6",
                "sha256:c8716a48d94b06bb3b2524c2b77e055fb313aeb4ea620c8dd03a105574ba704f",
                "sha256:cd5df75523866410809ca100dc9681e301e3c27567cf498077e8551b6d20e42f",
<<<<<<< HEAD
                "sha256:e249096428b3ae81b08327a63a485ad0878de3fb939049038579ac0ef61e17e7"
=======
                "sha256:cdb132fc825c38e1aeec2c8aa9338310d29d337bebbd7baa06889d09a60a1fa2",
                "sha256:e249096428b3ae81b08327a63a485ad0878de3fb939049038579ac0ef61e17e7",
                "sha256:e8313f01ba26fbbe36c7be1966a7b7424942f670f38e666995b88d012765b9be"
>>>>>>> 2ba1ff9f
            ],
            "version": "==1.1.1"
        },
        "more-itertools": {
            "hashes": [
<<<<<<< HEAD
                "sha256:409cd48d4db7052af495b09dec721011634af3753ae1ef92d2b32f73a745f832",
                "sha256:92b8c4b06dac4f0611c0729b2f2ede52b2e1bac1ab48f089c7ddc12e26bb60c4"
            ],
            "markers": "python_version > '2.7'",
            "version": "==7.2.0"
        },
        "packaging": {
            "hashes": [
                "sha256:28b924174df7a2fa32c1953825ff29c61e2f5e082343165438812f00d3a7fc47",
                "sha256:d9551545c6d761f3def1677baf08ab2a3ca17c56879e70fecba2fc4dde4ed108"
            ],
            "version": "==19.2"
        },
        "pluggy": {
            "hashes": [
                "sha256:0db4b7601aae1d35b4a033282da476845aa19185c1e6964b25cf324b5e4ec3e6",
                "sha256:fa5fa1622fa6dd5c030e9cad086fa19ef6a0cf6d7a2d12318e10cb49d6d68f34"
            ],
            "version": "==0.13.0"
=======
                "sha256:5dd8bcf33e5f9513ffa06d5ad33d78f31e1931ac9a18f33d37e77a180d393a7c",
                "sha256:b1ddb932186d8a6ac451e1d95844b382f55e12686d51ca0c68b6f61f2ab7a507"
            ],
            "version": "==8.2.0"
        },
        "packaging": {
            "hashes": [
                "sha256:170748228214b70b672c581a3dd610ee51f733018650740e98c7df862a583f73",
                "sha256:e665345f9eef0c621aa0bf2f8d78cf6d21904eef16a93f020240b704a57f1334"
            ],
            "version": "==20.1"
        },
        "pluggy": {
            "hashes": [
                "sha256:15b2acde666561e1298d71b523007ed7364de07029219b604cf808bfa1c765b0",
                "sha256:966c145cd83c96502c3c3868f50408687b38434af77734af1e9ca461a4081d2d"
            ],
            "version": "==0.13.1"
>>>>>>> 2ba1ff9f
        },
        "poyo": {
            "hashes": [
                "sha256:3e2ca8e33fdc3c411cd101ca395668395dd5dc7ac775b8e809e3def9f9fe041a",
                "sha256:e26956aa780c45f011ca9886f044590e2d8fd8b61db7b1c1cf4e0869f48ed4dd"
            ],
            "version": "==0.5.0"
        },
        "py": {
            "hashes": [
<<<<<<< HEAD
                "sha256:64f65755aee5b381cea27766a3a147c3f15b9b6b9ac88676de66ba2ae36793fa",
                "sha256:dc639b046a6e2cff5bbe40194ad65936d6ba360b52b3c3fe1d08a82dd50b5e53"
            ],
            "version": "==1.8.0"
        },
        "pygments": {
            "hashes": [
                "sha256:71e430bc85c88a430f000ac1d9b331d2407f681d6f6aec95e8bcfbc3df5b0127",
                "sha256:881c4c157e45f30af185c1ffe8d549d48ac9127433f2c380c24b84572ad66297"
            ],
            "version": "==2.4.2"
        },
        "pyparsing": {
            "hashes": [
                "sha256:6f98a7b9397e206d78cc01df10131398f1c8b8510a2f4d97d9abd82e1aacdd80",
                "sha256:d9338df12903bbf5d65a0e4e87c2161968b10d2e489652bb47001d82a9b028b4"
            ],
            "version": "==2.4.2"
        },
        "pytest": {
            "hashes": [
                "sha256:5d0d20a9a66e39b5845ab14f8989f3463a7aa973700e6cdf02db69da9821e738",
                "sha256:692d9351353ef709c1126266579edd4fd469dcf6b5f4f583050f72161d6f3592"
            ],
            "index": "pypi",
            "version": "==4.6.6"
        },
        "pytest-cookies": {
            "hashes": [
                "sha256:51a2485cffb11659199c16f640f7154157f7c9c0670fbe5d18d4cfcaedab5d55",
                "sha256:82b0b7d4a7271dae9c1fb07a0fd44d8ccb3755267665d2d5669956e2af547a1e"
            ],
            "index": "pypi",
            "version": "==0.4.0"
        },
        "python-dateutil": {
            "hashes": [
                "sha256:7e6584c74aeed623791615e26efd690f29817a27c73085b78e4bad02493df2fb",
                "sha256:c89805f6f4d64db21ed966fda138f8a5ed7a4fdbc1a8ee329ce1b74e3c74da9e"
            ],
            "version": "==2.8.0"
=======
                "sha256:5e27081401262157467ad6e7f851b7aa402c5852dbcb3dae06768434de5752aa",
                "sha256:c20fdd83a5dbc0af9efd622bee9a5564e278f6380fffcacc43ba6f43db2813b0"
            ],
            "version": "==1.8.1"
        },
        "pygments": {
            "hashes": [
                "sha256:2a3fe295e54a20164a9df49c75fa58526d3be48e14aceba6d6b1e8ac0bfd6f1b",
                "sha256:98c8aa5a9f778fcd1026a17361ddaf7330d1b7c62ae97c3bb0ae73e0b9b6b0fe"
            ],
            "version": "==2.5.2"
        },
        "pyparsing": {
            "hashes": [
                "sha256:4c830582a84fb022400b85429791bc551f1f4871c33f23e44f353119e92f969f",
                "sha256:c342dccb5250c08d45fd6f8b4a559613ca603b57498511740e65cd11a2e7dcec"
            ],
            "version": "==2.4.6"
        },
        "pytest": {
            "hashes": [
                "sha256:0d5fe9189a148acc3c3eb2ac8e1ac0742cb7618c084f3d228baaec0c254b318d",
                "sha256:ff615c761e25eb25df19edddc0b970302d2a9091fbce0e7213298d85fb61fef6"
            ],
            "index": "pypi",
            "version": "==5.3.5"
        },
        "pytest-cookies": {
            "hashes": [
                "sha256:0ab49a4684de337f29c11dfd9235b9e9be8810032de1956d97f1546b51648873",
                "sha256:fcf917681153efcd4588baa19341d42f9b93744387defbfd15ffe455f6bdb7d7"
            ],
            "index": "pypi",
            "version": "==0.5.0"
        },
        "python-dateutil": {
            "hashes": [
                "sha256:73ebfe9dbf22e832286dafa60473e4cd239f8592f699aa5adaf10050e6e1823c",
                "sha256:75bb3f31ea686f1197762692a9ee6a7550b59fc6ca3a1f4b5d7e32fb98e2da2a"
            ],
            "version": "==2.8.1"
>>>>>>> 2ba1ff9f
        },
        "pytz": {
            "hashes": [
                "sha256:1c557d7d0e871de1f5ccd5833f60fb2550652da6be2693c1e02300743d21500d",
                "sha256:b02c06db6cf09c12dd25137e563b31700d3b80fcc4ad23abb7a315f2789819be"
            ],
            "version": "==2019.3"
        },
        "pyyaml": {
            "hashes": [
<<<<<<< HEAD
                "sha256:0113bc0ec2ad727182326b61326afa3d1d8280ae1122493553fd6f4397f33df9",
                "sha256:01adf0b6c6f61bd11af6e10ca52b7d4057dd0be0343eb9283c878cf3af56aee4",
                "sha256:5124373960b0b3f4aa7df1707e63e9f109b5263eca5976c66e08b1c552d4eaf8",
                "sha256:5ca4f10adbddae56d824b2c09668e91219bb178a1eee1faa56af6f99f11bf696",
                "sha256:7907be34ffa3c5a32b60b95f4d95ea25361c951383a894fec31be7252b2b6f34",
                "sha256:7ec9b2a4ed5cad025c2278a1e6a19c011c80a3caaac804fd2d329e9cc2c287c9",
                "sha256:87ae4c829bb25b9fe99cf71fbb2140c448f534e24c998cc60f39ae4f94396a73",
                "sha256:9de9919becc9cc2ff03637872a440195ac4241c80536632fffeb6a1e25a74299",
                "sha256:a5a85b10e450c66b49f98846937e8cfca1db3127a9d5d1e31ca45c3d0bef4c5b",
                "sha256:b0997827b4f6a7c286c01c5f60384d218dca4ed7d9efa945c3e1aa623d5709ae",
                "sha256:b631ef96d3222e62861443cc89d6563ba3eeb816eeb96b2629345ab795e53681",
                "sha256:bf47c0607522fdbca6c9e817a6e81b08491de50f3766a7a0e6a5be7905961b41",
                "sha256:f81025eddd0327c7d4cfe9b62cf33190e1e736cc6e97502b3ec425f574b3e7a8"
            ],
            "index": "pypi",
            "version": "==5.1.2"
        },
        "releases": {
            "hashes": [
                "sha256:16cc20a59bd00854a8c6070b5b5eb410b093cd59c69bc8feb0cbaadd4ae8bc23",
                "sha256:7a1b3163ab062d41dc4e61d8f51df055756d146f1fb6e18ee5cf55d91c9cda54"
            ],
            "version": "==1.6.1"
=======
                "sha256:059b2ee3194d718896c0ad077dd8c043e5e909d9180f387ce42012662a4946d6",
                "sha256:1cf708e2ac57f3aabc87405f04b86354f66799c8e62c28c5fc5f88b5521b2dbf",
                "sha256:24521fa2890642614558b492b473bee0ac1f8057a7263156b02e8b14c88ce6f5",
                "sha256:4fee71aa5bc6ed9d5f116327c04273e25ae31a3020386916905767ec4fc5317e",
                "sha256:70024e02197337533eef7b85b068212420f950319cc8c580261963aefc75f811",
                "sha256:74782fbd4d4f87ff04159e986886931456a1894c61229be9eaf4de6f6e44b99e",
                "sha256:940532b111b1952befd7db542c370887a8611660d2b9becff75d39355303d82d",
                "sha256:cb1f2f5e426dc9f07a7681419fe39cee823bb74f723f36f70399123f439e9b20",
                "sha256:dbbb2379c19ed6042e8f11f2a2c66d39cceb8aeace421bfc29d085d93eda3689",
                "sha256:e3a057b7a64f1222b56e47bcff5e4b94c4f61faac04c7c4ecb1985e18caa3994",
                "sha256:e9f45bd5b92c7974e59bcd2dcc8631a6b6cc380a904725fce7bc08872e691615"
            ],
            "index": "pypi",
            "version": "==5.3"
>>>>>>> 2ba1ff9f
        },
        "requests": {
            "hashes": [
                "sha256:11e007a8a2aa0323f5a921e9e6a2d7e4e67d9877e85773fba9ba6419025cbeb4",
                "sha256:9cf5292fcd0f598c671cfc1e0d7d1a7f13bb8085e9a590f48c010551dc6c4b31"
            ],
            "version": "==2.22.0"
<<<<<<< HEAD
        },
        "semantic-version": {
            "hashes": [
                "sha256:695d5a06a86439d2dd0e5eaf3e46c5e6090bb5e72ba88377680a0acb483a3b44",
                "sha256:71c716e99086c44d068262b86e4775aa6db7fabee0743e4e33b00fbf6f672585"
            ],
            "version": "==2.8.2"
=======
>>>>>>> 2ba1ff9f
        },
        "six": {
            "hashes": [
                "sha256:236bdbdce46e6e6a3d61a337c0f8b763ca1e8717c03b369e87a7ec7ce1319c0a",
                "sha256:8f3cd2e254d8f793e7f3d6d9df77b92252b52637291d0f0da013c76ea2724b6c"
            ],
            "version": "==1.14.0"
        },
        "snowballstemmer": {
            "hashes": [
                "sha256:209f257d7533fdb3cb73bdbd24f436239ca3b2fa67d56f6ff88e86be08cc5ef0",
                "sha256:df3bac3df4c2c01363f3dd2cfa78cce2840a79b9f1c2d2de9ce8d31683992f52"
            ],
            "version": "==2.0.0"
        },
        "sphinx": {
            "hashes": [
<<<<<<< HEAD
                "sha256:217a7705adcb573da5bbe1e0f5cab4fa0bd89fd9342c9159121746f593c2d5a4",
                "sha256:a602513f385f1d5785ff1ca420d9c7eb1a1b63381733b2f0ea8188a391314a86"
            ],
            "index": "pypi",
            "version": "==1.7.9"
        },
        "sphinx-rtd-theme": {
            "hashes": [
                "sha256:00cf895504a7895ee433807c62094cf1e95f065843bf3acd17037c3e9a2becd4",
                "sha256:728607e34d60456d736cc7991fd236afb828b21b82f956c5ea75f94c8414040a"
            ],
            "index": "pypi",
            "version": "==0.4.3"
=======
                "sha256:5024a67f065fe60d9db2005580074d81f22a02dd8f00a5b1ec3d5f4d42bc88d8",
                "sha256:f929b72e0cfe45fa581b8964d54457117863a6a6c9369ecc1a65b8827abd3bf2"
            ],
            "index": "pypi",
            "version": "==2.4.1"
        },
        "sphinxcontrib-applehelp": {
            "hashes": [
                "sha256:edaa0ab2b2bc74403149cb0209d6775c96de797dfd5b5e2a71981309efab3897",
                "sha256:fb8dee85af95e5c30c91f10e7eb3c8967308518e0f7488a2828ef7bc191d0d5d"
            ],
            "version": "==1.0.1"
        },
        "sphinxcontrib-devhelp": {
            "hashes": [
                "sha256:6c64b077937330a9128a4da74586e8c2130262f014689b4b89e2d08ee7294a34",
                "sha256:9512ecb00a2b0821a146736b39f7aeb90759834b07e81e8cc23a9c70bacb9981"
            ],
            "version": "==1.0.1"
        },
        "sphinxcontrib-htmlhelp": {
            "hashes": [
                "sha256:4670f99f8951bd78cd4ad2ab962f798f5618b17675c35c5ac3b2132a14ea8422",
                "sha256:d4fd39a65a625c9df86d7fa8a2d9f3cd8299a3a4b15db63b50aac9e161d8eff7"
            ],
            "version": "==1.0.2"
        },
        "sphinxcontrib-jsmath": {
            "hashes": [
                "sha256:2ec2eaebfb78f3f2078e73666b1415417a116cc848b72e5172e596c871103178",
                "sha256:a9925e4a4587247ed2191a22df5f6970656cb8ca2bd6284309578f2153e0c4b8"
            ],
            "version": "==1.0.1"
>>>>>>> 2ba1ff9f
        },
        "sphinxcontrib-qthelp": {
            "hashes": [
<<<<<<< HEAD
                "sha256:1501befb0fdf1d1c29a800fdbf4ef5dc5369377300ddbdd16d2cd40e54c6eefc",
                "sha256:e02f717baf02d0b6c3dd62cf81232ffca4c9d5c331e03766982e3ff9f1d2bc3f"
            ],
            "version": "==1.1.2"
        },
        "tabulate": {
            "hashes": [
                "sha256:9071aacbd97a9a915096c1aaf0dc684ac2672904cd876db5904085d6dac9810e"
            ],
            "version": "==0.7.5"
=======
                "sha256:513049b93031beb1f57d4daea74068a4feb77aa5630f856fcff2e50de14e9a20",
                "sha256:79465ce11ae5694ff165becda529a600c754f4bc459778778c7017374d4d406f"
            ],
            "version": "==1.0.2"
        },
        "sphinxcontrib-serializinghtml": {
            "hashes": [
                "sha256:c0efb33f8052c04fd7a26c0a07f1678e8512e0faec19f4aa8f2473a8b81d5227",
                "sha256:db6615af393650bf1151a6cd39120c29abaf93cc60db8c48eb2dddbfdc3a9768"
            ],
            "version": "==1.1.3"
>>>>>>> 2ba1ff9f
        },
        "toml": {
            "hashes": [
                "sha256:229f81c57791a41d65e399fc06bf0848bab550a9dfd5ed66df18ce5f05e73d5c",
                "sha256:235682dd292d5899d361a811df37e04a8828a5b1da3115886b73cf81ebc9100e"
            ],
            "version": "==0.10.0"
        },
        "tox": {
            "hashes": [
<<<<<<< HEAD
                "sha256:0bc216b6a2e6afe764476b4a07edf2c1dab99ed82bb146a1130b2e828f5bff5e",
                "sha256:c4f6b319c20ba4913dbfe71ebfd14ff95d1853c4231493608182f66e566ecfe1"
            ],
            "index": "pypi",
            "version": "==3.14.0"
        },
        "tqdm": {
            "hashes": [
                "sha256:abc25d0ce2397d070ef07d8c7e706aede7920da163c64997585d42d3537ece3d",
                "sha256:dd3fcca8488bb1d416aa7469d2f277902f26260c45aa86b667b074cd44b3b115"
            ],
            "version": "==4.36.1"
        },
        "urllib3": {
            "hashes": [
                "sha256:3de946ffbed6e6746608990594d08faac602528ac7015ac28d33cee6a45b7398",
                "sha256:9a107b99a5393caf59c7aa3c1249c16e6879447533d0887f4336dde834c7be86"
            ],
            "version": "==1.25.6"
        },
        "virtualenv": {
            "hashes": [
                "sha256:680af46846662bb38c5504b78bad9ed9e4f3ba2d54f54ba42494fdf94337fe30",
                "sha256:f78d81b62d3147396ac33fc9d77579ddc42cc2a98dd9ea38886f616b33bc7fb2"
            ],
            "version": "==16.7.5"
        },
        "wcwidth": {
            "hashes": [
                "sha256:3df37372226d6e63e1b1e1eda15c594bca98a22d33a23832a90998faa96bc65e",
                "sha256:f4ebe71925af7b40a864553f761ed559b43544f8f71746c2d756c7fe788ade7c"
            ],
            "version": "==0.1.7"
=======
                "sha256:06ba73b149bf838d5cd25dc30c2dd2671ae5b2757cf98e5c41a35fe449f131b3",
                "sha256:806d0a9217584558cc93747a945a9d9bff10b141a5287f0c8429a08828a22192"
            ],
            "index": "pypi",
            "version": "==3.14.3"
        },
        "urllib3": {
            "hashes": [
                "sha256:2f3db8b19923a873b3e5256dc9c2dedfa883e33d87c690d9c7913e1f40673cdc",
                "sha256:87716c2d2a7121198ebcb7ce7cccf6ce5e9ba539041cfbaeecfb641dc0bf6acc"
            ],
            "version": "==1.25.8"
        },
        "virtualenv": {
            "hashes": [
                "sha256:7e4e234e1f27755685dc54063d989756790b0682d60e304db589fa1604938013",
                "sha256:e0099edd03c77e14a8ac9be62e45af28759984075d9409bb2c3a4edeb7420a23"
            ],
            "version": "==20.0.2"
        },
        "wcwidth": {
            "hashes": [
                "sha256:8fd29383f539be45b20bd4df0dc29c20ba48654a41e661925e612311e9f3c603",
                "sha256:f28b3e8a6483e5d49e7f8949ac1a78314e740333ae305b4ba5defd3e74fb37a8"
            ],
            "version": "==0.1.8"
>>>>>>> 2ba1ff9f
        },
        "whichcraft": {
            "hashes": [
                "sha256:acdbb91b63d6a15efbd6430d1d7b2d36e44a71697e93e19b7ded477afd9fce87",
                "sha256:deda9266fbb22b8c64fd3ee45c050d61139cd87419765f588e37c8d23e236dd9"
            ],
            "version": "==0.6.1"
        },
        "zipp": {
            "hashes": [
<<<<<<< HEAD
                "sha256:3718b1cbcd963c7d4c5511a8240812904164b7f381b647143a89d3b98f9bcd8e",
                "sha256:f06903e9f1f43b12d371004b4ac7b06ab39a44adc747266928ae6debfa7b3335"
            ],
            "version": "==0.6.0"
=======
                "sha256:5c56e330306215cd3553342cfafc73dda2c60792384117893f3a83f8a1209f50",
                "sha256:d65287feb793213ffe11c0f31b81602be31448f38aeb8ffc2eb286c4f6f6657e"
            ],
            "version": "==2.2.0"
>>>>>>> 2ba1ff9f
        }
    }
}<|MERGE_RESOLUTION|>--- conflicted
+++ resolved
@@ -1,14 +1,12 @@
 {
     "_meta": {
         "hash": {
-<<<<<<< HEAD
-            "sha256": "0239668da7b4abb54ba9c133b64a2ccd11795d76be75c5158804539729b7c0a8"
-=======
-            "sha256": "ec0d408993d379a7f6f28d6a8076e326ca5da872d7f2d86e9f33e37e5625eaf9"
->>>>>>> 2ba1ff9f
+            "sha256": "33aea10a5fb6c9f0bbbc4e88ada207ecb7369db644c167fe770e7b4d388114da"
         },
         "pipfile-spec": 6,
-        "requires": {},
+        "requires": {
+            "python_version": "3"
+        },
         "sources": [
             {
                 "name": "pypi",
@@ -28,31 +26,17 @@
         },
         "appdirs": {
             "hashes": [
-<<<<<<< HEAD
+                "sha256:9e5896d1372858f8dd3344faf4e5014d21849c756c8d5701f78f8a103b372d92",
+                "sha256:d8b24664561d0d34ddfaec54636d502d7cea6e29c3eaf68f3df6180863e2166e"
+            ],
+            "version": "==1.4.3"
+        },
+        "arrow": {
+            "hashes": [
                 "sha256:002f2315cf4c8404de737c42860441732d339bbc57fee584e2027520e055ecc1",
                 "sha256:82dd5e13b733787d4eb0fef42d1ee1a99136dc1d65178f70373b3678b3181bfc"
             ],
             "version": "==0.13.2"
-=======
-                "sha256:9e5896d1372858f8dd3344faf4e5014d21849c756c8d5701f78f8a103b372d92",
-                "sha256:d8b24664561d0d34ddfaec54636d502d7cea6e29c3eaf68f3df6180863e2166e"
-            ],
-            "version": "==1.4.3"
->>>>>>> 2ba1ff9f
-        },
-        "arrow": {
-            "hashes": [
-<<<<<<< HEAD
-                "sha256:03472c30eb2c5d1ba9227e4c2ca66ab8287fbfbbda3888aa93dc2e28fc6811b4",
-                "sha256:75a9445bac02d8d058d5e1fe689654ba5a6556a1dfd8ce6ec55a0ed79866cfa6"
-            ],
-            "version": "==1.3.0"
-=======
-                "sha256:002f2315cf4c8404de737c42860441732d339bbc57fee584e2027520e055ecc1",
-                "sha256:82dd5e13b733787d4eb0fef42d1ee1a99136dc1d65178f70373b3678b3181bfc"
-            ],
-            "version": "==0.13.2"
->>>>>>> 2ba1ff9f
         },
         "attrs": {
             "hashes": [
@@ -63,17 +47,10 @@
         },
         "babel": {
             "hashes": [
-<<<<<<< HEAD
-                "sha256:af92e6106cb7c55286b25b38ad7695f8b4efb36a90ba483d7f7a6628c46158ab",
-                "sha256:e86135ae101e31e2c8ec20a4e0c5220f4eed12487d5cf3f78be7e98d3a57fc28"
-            ],
-            "version": "==2.7.0"
-=======
                 "sha256:1aac2ae2d0d8ea368fa90906567f5c08463d98ade155c0c4bfedd6a0f7160e38",
                 "sha256:d670ea0b10f8b723672d3a6abeb87b565b244da220d76b4dba1b66269ec152d4"
             ],
             "version": "==2.8.0"
->>>>>>> 2ba1ff9f
         },
         "binaryornot": {
             "hashes": [
@@ -82,7 +59,6 @@
             ],
             "version": "==0.4.4"
         },
-<<<<<<< HEAD
         "blessings": {
             "hashes": [
                 "sha256:98e5854d805f50a5b58ac2333411b0482516a8210f23f43308baeb58d77c157d",
@@ -91,13 +67,6 @@
             ],
             "version": "==1.7"
         },
-        "certifi": {
-            "hashes": [
-                "sha256:e4f3620cfea4f83eedc95b24abd9cd56f3c4b146dd0177e83a21b4eb49e21e50",
-                "sha256:fd7c7c74727ddcf00e9acd26bba8da604ffec95bf1c2144e67aff7a8b50e6cef"
-            ],
-            "version": "==2019.9.11"
-=======
         "bumpversion": {
             "hashes": [
                 "sha256:6744c873dd7aafc24453d8b6a1a0d6d109faf63cd0cd19cb78fd46e74932c77e",
@@ -112,7 +81,6 @@
                 "sha256:25b64c7da4cd7479594d035c08c2d809eb4aab3a26e5a990ea98cc450c320f1f"
             ],
             "version": "==2019.11.28"
->>>>>>> 2ba1ff9f
         },
         "chardet": {
             "hashes": [
@@ -144,12 +112,10 @@
         },
         "docutils": {
             "hashes": [
-<<<<<<< HEAD
-                "sha256:6c4f696463b79f1fb8ba0c594b63840ebd41f059e92b31957c46b74a4599b6d0",
-                "sha256:9e4d7ecfc600058e07ba661411a2b7de2fd0fafa17d1a7f7361cd47b1175c827",
-                "sha256:a2aeea129088da402665e92e0b25b04b073c04b2dce4ab65caaa38b7ce2e1a99"
-            ],
-            "version": "==0.15.2"
+                "sha256:0c5b78adfbf7762415433f5515cd5c9e762339e23369dbe8000d84a4bf4ab3af",
+                "sha256:c2de3a60e9e7d07be26b7f2b00ca0309c207e06c100f9cc2a94931fc75a478fc"
+            ],
+            "version": "==0.16"
         },
         "enum34": {
             "hashes": [
@@ -159,12 +125,6 @@
                 "sha256:8ad8c4783bf61ded74527bffb48ed9b54166685e4230386a9ed9b1279e2df5b1"
             ],
             "version": "==1.1.6"
-=======
-                "sha256:0c5b78adfbf7762415433f5515cd5c9e762339e23369dbe8000d84a4bf4ab3af",
-                "sha256:c2de3a60e9e7d07be26b7f2b00ca0309c207e06c100f9cc2a94931fc75a478fc"
-            ],
-            "version": "==0.16"
->>>>>>> 2ba1ff9f
         },
         "filelock": {
             "hashes": [
@@ -175,15 +135,9 @@
         },
         "future": {
             "hashes": [
-<<<<<<< HEAD
-                "sha256:6142ef79e2416e432931d527452a1cab3aa4a754a0a53d25b2589f79e1106f34"
-            ],
-            "version": "==0.18.0"
-=======
                 "sha256:b1bead90b70cf6ec3f0710ae53a525360fa360d306a86583adc6bf83a4db537d"
             ],
             "version": "==0.18.2"
->>>>>>> 2ba1ff9f
         },
         "idna": {
             "hashes": [
@@ -207,14 +161,6 @@
             "markers": "python_version < '3.8'",
             "version": "==1.5.0"
         },
-        "importlib-metadata": {
-            "hashes": [
-                "sha256:aa18d7378b00b40847790e7c27e11673d7fed219354109d0e7b9e5b25dc3ad26",
-                "sha256:d5f18a79777f3aa179c145737780282e27b508fc8fd688cb17c7a813e8bd39af"
-            ],
-            "markers": "python_version < '3.8'",
-            "version": "==0.23"
-        },
         "invocations": {
             "hashes": [
                 "sha256:027f7e2dc3351999c99981c9fc7f70840e966aba7b866d8838bd1959432a1300",
@@ -225,21 +171,6 @@
         },
         "invoke": {
             "hashes": [
-<<<<<<< HEAD
-                "sha256:c52274d2e8a6d64ef0d61093e1983268ea1fc0cd13facb9448c4ef0c9a7ac7da",
-                "sha256:f4ec8a134c0122ea042c8912529f87652445d9f4de590b353d23f95bfa1f0efd",
-                "sha256:fc803a5c9052f15e63310aa81a43498d7c55542beb18564db88a9d75a176fa44"
-            ],
-            "index": "pypi",
-            "version": "==1.3.0"
-        },
-        "jinja2": {
-            "hashes": [
-                "sha256:74320bb91f31270f9551d46522e33af46a80c3d619f4a4bf42b3164d30b5911f",
-                "sha256:9fe95f19286cfefaa917656583d020be14e7859c6b0252588391e47db34527de"
-            ],
-            "version": "==2.10.3"
-=======
                 "sha256:87b3ef9d72a1667e104f89b159eaf8a514dbf2f3576885b2bbdefe74c3fb2132",
                 "sha256:93e12876d88130c8e0d7fd6618dd5387d6b36da55ad541481dfa5e001656f134",
                 "sha256:de3f23bfe669e3db1085789fd859eb8ca8e0c5d9c20811e2407fa042e8a5e15d"
@@ -253,7 +184,6 @@
                 "sha256:b0eaf100007721b5c16c1fc1eecb87409464edc10469ddc9a22a27a99123be49"
             ],
             "version": "==2.11.1"
->>>>>>> 2ba1ff9f
         },
         "jinja2-time": {
             "hashes": [
@@ -268,23 +198,16 @@
                 "sha256:09027a7803a62ca78792ad89403b1b7a73a01c8cb65909cd876f7fcebd79b161",
                 "sha256:09c4b7f37d6c648cb13f9230d847adf22f8171b1ccc4d5682398e77f40309235",
                 "sha256:1027c282dad077d0bae18be6794e6b6b8c91d58ed8a8d89a89d59693b9131db5",
-<<<<<<< HEAD
-=======
                 "sha256:13d3144e1e340870b25e7b10b98d779608c02016d5184cfb9927a9f10c689f42",
->>>>>>> 2ba1ff9f
                 "sha256:24982cc2533820871eba85ba648cd53d8623687ff11cbb805be4ff7b4c971aff",
                 "sha256:29872e92839765e546828bb7754a68c418d927cd064fd4708fab9fe9c8bb116b",
                 "sha256:43a55c2930bbc139570ac2452adf3d70cdbb3cfe5912c71cdce1c2c6bbd9c5d1",
                 "sha256:46c99d2de99945ec5cb54f23c8cd5689f6d7177305ebff350a58ce5f8de1669e",
                 "sha256:500d4957e52ddc3351cabf489e79c91c17f6e0899158447047588650b5e69183",
                 "sha256:535f6fc4d397c1563d08b88e485c3496cf5784e927af890fb3c3aac7f933ec66",
-<<<<<<< HEAD
-                "sha256:62fe6c95e3ec8a7fad637b7f3d372c15ec1caa01ab47926cfdf7a75b40e0eac1",
-=======
                 "sha256:596510de112c685489095da617b5bcbbac7dd6384aeebeda4df6025d0256a81b",
                 "sha256:62fe6c95e3ec8a7fad637b7f3d372c15ec1caa01ab47926cfdf7a75b40e0eac1",
                 "sha256:6788b695d50a51edb699cb55e35487e430fa21f1ed838122d722e0ff0ac5ba15",
->>>>>>> 2ba1ff9f
                 "sha256:6dd73240d2af64df90aa7c4e7481e23825ea70af4b4922f8ede5b9e35f78a3b1",
                 "sha256:717ba8fe3ae9cc0006d7c451f0bb265ee07739daf76355d06366154ee68d221e",
                 "sha256:79855e1c5b8da654cf486b830bd42c06e8780cea587384cf6545b7d9ac013a0b",
@@ -301,39 +224,14 @@
                 "sha256:ba59edeaa2fc6114428f1637ffff42da1e311e29382d81b339c1817d37ec93c6",
                 "sha256:c8716a48d94b06bb3b2524c2b77e055fb313aeb4ea620c8dd03a105574ba704f",
                 "sha256:cd5df75523866410809ca100dc9681e301e3c27567cf498077e8551b6d20e42f",
-<<<<<<< HEAD
-                "sha256:e249096428b3ae81b08327a63a485ad0878de3fb939049038579ac0ef61e17e7"
-=======
                 "sha256:cdb132fc825c38e1aeec2c8aa9338310d29d337bebbd7baa06889d09a60a1fa2",
                 "sha256:e249096428b3ae81b08327a63a485ad0878de3fb939049038579ac0ef61e17e7",
                 "sha256:e8313f01ba26fbbe36c7be1966a7b7424942f670f38e666995b88d012765b9be"
->>>>>>> 2ba1ff9f
             ],
             "version": "==1.1.1"
         },
         "more-itertools": {
             "hashes": [
-<<<<<<< HEAD
-                "sha256:409cd48d4db7052af495b09dec721011634af3753ae1ef92d2b32f73a745f832",
-                "sha256:92b8c4b06dac4f0611c0729b2f2ede52b2e1bac1ab48f089c7ddc12e26bb60c4"
-            ],
-            "markers": "python_version > '2.7'",
-            "version": "==7.2.0"
-        },
-        "packaging": {
-            "hashes": [
-                "sha256:28b924174df7a2fa32c1953825ff29c61e2f5e082343165438812f00d3a7fc47",
-                "sha256:d9551545c6d761f3def1677baf08ab2a3ca17c56879e70fecba2fc4dde4ed108"
-            ],
-            "version": "==19.2"
-        },
-        "pluggy": {
-            "hashes": [
-                "sha256:0db4b7601aae1d35b4a033282da476845aa19185c1e6964b25cf324b5e4ec3e6",
-                "sha256:fa5fa1622fa6dd5c030e9cad086fa19ef6a0cf6d7a2d12318e10cb49d6d68f34"
-            ],
-            "version": "==0.13.0"
-=======
                 "sha256:5dd8bcf33e5f9513ffa06d5ad33d78f31e1931ac9a18f33d37e77a180d393a7c",
                 "sha256:b1ddb932186d8a6ac451e1d95844b382f55e12686d51ca0c68b6f61f2ab7a507"
             ],
@@ -352,7 +250,6 @@
                 "sha256:966c145cd83c96502c3c3868f50408687b38434af77734af1e9ca461a4081d2d"
             ],
             "version": "==0.13.1"
->>>>>>> 2ba1ff9f
         },
         "poyo": {
             "hashes": [
@@ -363,49 +260,6 @@
         },
         "py": {
             "hashes": [
-<<<<<<< HEAD
-                "sha256:64f65755aee5b381cea27766a3a147c3f15b9b6b9ac88676de66ba2ae36793fa",
-                "sha256:dc639b046a6e2cff5bbe40194ad65936d6ba360b52b3c3fe1d08a82dd50b5e53"
-            ],
-            "version": "==1.8.0"
-        },
-        "pygments": {
-            "hashes": [
-                "sha256:71e430bc85c88a430f000ac1d9b331d2407f681d6f6aec95e8bcfbc3df5b0127",
-                "sha256:881c4c157e45f30af185c1ffe8d549d48ac9127433f2c380c24b84572ad66297"
-            ],
-            "version": "==2.4.2"
-        },
-        "pyparsing": {
-            "hashes": [
-                "sha256:6f98a7b9397e206d78cc01df10131398f1c8b8510a2f4d97d9abd82e1aacdd80",
-                "sha256:d9338df12903bbf5d65a0e4e87c2161968b10d2e489652bb47001d82a9b028b4"
-            ],
-            "version": "==2.4.2"
-        },
-        "pytest": {
-            "hashes": [
-                "sha256:5d0d20a9a66e39b5845ab14f8989f3463a7aa973700e6cdf02db69da9821e738",
-                "sha256:692d9351353ef709c1126266579edd4fd469dcf6b5f4f583050f72161d6f3592"
-            ],
-            "index": "pypi",
-            "version": "==4.6.6"
-        },
-        "pytest-cookies": {
-            "hashes": [
-                "sha256:51a2485cffb11659199c16f640f7154157f7c9c0670fbe5d18d4cfcaedab5d55",
-                "sha256:82b0b7d4a7271dae9c1fb07a0fd44d8ccb3755267665d2d5669956e2af547a1e"
-            ],
-            "index": "pypi",
-            "version": "==0.4.0"
-        },
-        "python-dateutil": {
-            "hashes": [
-                "sha256:7e6584c74aeed623791615e26efd690f29817a27c73085b78e4bad02493df2fb",
-                "sha256:c89805f6f4d64db21ed966fda138f8a5ed7a4fdbc1a8ee329ce1b74e3c74da9e"
-            ],
-            "version": "==2.8.0"
-=======
                 "sha256:5e27081401262157467ad6e7f851b7aa402c5852dbcb3dae06768434de5752aa",
                 "sha256:c20fdd83a5dbc0af9efd622bee9a5564e278f6380fffcacc43ba6f43db2813b0"
             ],
@@ -447,7 +301,6 @@
                 "sha256:75bb3f31ea686f1197762692a9ee6a7550b59fc6ca3a1f4b5d7e32fb98e2da2a"
             ],
             "version": "==2.8.1"
->>>>>>> 2ba1ff9f
         },
         "pytz": {
             "hashes": [
@@ -458,31 +311,6 @@
         },
         "pyyaml": {
             "hashes": [
-<<<<<<< HEAD
-                "sha256:0113bc0ec2ad727182326b61326afa3d1d8280ae1122493553fd6f4397f33df9",
-                "sha256:01adf0b6c6f61bd11af6e10ca52b7d4057dd0be0343eb9283c878cf3af56aee4",
-                "sha256:5124373960b0b3f4aa7df1707e63e9f109b5263eca5976c66e08b1c552d4eaf8",
-                "sha256:5ca4f10adbddae56d824b2c09668e91219bb178a1eee1faa56af6f99f11bf696",
-                "sha256:7907be34ffa3c5a32b60b95f4d95ea25361c951383a894fec31be7252b2b6f34",
-                "sha256:7ec9b2a4ed5cad025c2278a1e6a19c011c80a3caaac804fd2d329e9cc2c287c9",
-                "sha256:87ae4c829bb25b9fe99cf71fbb2140c448f534e24c998cc60f39ae4f94396a73",
-                "sha256:9de9919becc9cc2ff03637872a440195ac4241c80536632fffeb6a1e25a74299",
-                "sha256:a5a85b10e450c66b49f98846937e8cfca1db3127a9d5d1e31ca45c3d0bef4c5b",
-                "sha256:b0997827b4f6a7c286c01c5f60384d218dca4ed7d9efa945c3e1aa623d5709ae",
-                "sha256:b631ef96d3222e62861443cc89d6563ba3eeb816eeb96b2629345ab795e53681",
-                "sha256:bf47c0607522fdbca6c9e817a6e81b08491de50f3766a7a0e6a5be7905961b41",
-                "sha256:f81025eddd0327c7d4cfe9b62cf33190e1e736cc6e97502b3ec425f574b3e7a8"
-            ],
-            "index": "pypi",
-            "version": "==5.1.2"
-        },
-        "releases": {
-            "hashes": [
-                "sha256:16cc20a59bd00854a8c6070b5b5eb410b093cd59c69bc8feb0cbaadd4ae8bc23",
-                "sha256:7a1b3163ab062d41dc4e61d8f51df055756d146f1fb6e18ee5cf55d91c9cda54"
-            ],
-            "version": "==1.6.1"
-=======
                 "sha256:059b2ee3194d718896c0ad077dd8c043e5e909d9180f387ce42012662a4946d6",
                 "sha256:1cf708e2ac57f3aabc87405f04b86354f66799c8e62c28c5fc5f88b5521b2dbf",
                 "sha256:24521fa2890642614558b492b473bee0ac1f8057a7263156b02e8b14c88ce6f5",
@@ -497,7 +325,13 @@
             ],
             "index": "pypi",
             "version": "==5.3"
->>>>>>> 2ba1ff9f
+        },
+        "releases": {
+            "hashes": [
+                "sha256:555ae4c97a671a420281c1c782e9236be25157b449fdf20b4c4b293fe93db2f1",
+                "sha256:cb3435ba372a6807433800fbe473760cfa781171513f670f3c4b76983ac80f18"
+            ],
+            "version": "==1.6.3"
         },
         "requests": {
             "hashes": [
@@ -505,16 +339,13 @@
                 "sha256:9cf5292fcd0f598c671cfc1e0d7d1a7f13bb8085e9a590f48c010551dc6c4b31"
             ],
             "version": "==2.22.0"
-<<<<<<< HEAD
         },
         "semantic-version": {
             "hashes": [
-                "sha256:695d5a06a86439d2dd0e5eaf3e46c5e6090bb5e72ba88377680a0acb483a3b44",
-                "sha256:71c716e99086c44d068262b86e4775aa6db7fabee0743e4e33b00fbf6f672585"
-            ],
-            "version": "==2.8.2"
-=======
->>>>>>> 2ba1ff9f
+                "sha256:2a4328680073e9b243667b201119772aefc5fc63ae32398d6afafff07c4f54c0",
+                "sha256:2d06ab7372034bcb8b54f2205370f4aa0643c133b7e6dbd129c5200b83ab394b"
+            ],
+            "version": "==2.6.0"
         },
         "six": {
             "hashes": [
@@ -532,12 +363,11 @@
         },
         "sphinx": {
             "hashes": [
-<<<<<<< HEAD
-                "sha256:217a7705adcb573da5bbe1e0f5cab4fa0bd89fd9342c9159121746f593c2d5a4",
-                "sha256:a602513f385f1d5785ff1ca420d9c7eb1a1b63381733b2f0ea8188a391314a86"
-            ],
-            "index": "pypi",
-            "version": "==1.7.9"
+                "sha256:5024a67f065fe60d9db2005580074d81f22a02dd8f00a5b1ec3d5f4d42bc88d8",
+                "sha256:f929b72e0cfe45fa581b8964d54457117863a6a6c9369ecc1a65b8827abd3bf2"
+            ],
+            "index": "pypi",
+            "version": "==2.4.1"
         },
         "sphinx-rtd-theme": {
             "hashes": [
@@ -546,12 +376,6 @@
             ],
             "index": "pypi",
             "version": "==0.4.3"
-=======
-                "sha256:5024a67f065fe60d9db2005580074d81f22a02dd8f00a5b1ec3d5f4d42bc88d8",
-                "sha256:f929b72e0cfe45fa581b8964d54457117863a6a6c9369ecc1a65b8827abd3bf2"
-            ],
-            "index": "pypi",
-            "version": "==2.4.1"
         },
         "sphinxcontrib-applehelp": {
             "hashes": [
@@ -580,22 +404,9 @@
                 "sha256:a9925e4a4587247ed2191a22df5f6970656cb8ca2bd6284309578f2153e0c4b8"
             ],
             "version": "==1.0.1"
->>>>>>> 2ba1ff9f
         },
         "sphinxcontrib-qthelp": {
             "hashes": [
-<<<<<<< HEAD
-                "sha256:1501befb0fdf1d1c29a800fdbf4ef5dc5369377300ddbdd16d2cd40e54c6eefc",
-                "sha256:e02f717baf02d0b6c3dd62cf81232ffca4c9d5c331e03766982e3ff9f1d2bc3f"
-            ],
-            "version": "==1.1.2"
-        },
-        "tabulate": {
-            "hashes": [
-                "sha256:9071aacbd97a9a915096c1aaf0dc684ac2672904cd876db5904085d6dac9810e"
-            ],
-            "version": "==0.7.5"
-=======
                 "sha256:513049b93031beb1f57d4daea74068a4feb77aa5630f856fcff2e50de14e9a20",
                 "sha256:79465ce11ae5694ff165becda529a600c754f4bc459778778c7017374d4d406f"
             ],
@@ -607,7 +418,12 @@
                 "sha256:db6615af393650bf1151a6cd39120c29abaf93cc60db8c48eb2dddbfdc3a9768"
             ],
             "version": "==1.1.3"
->>>>>>> 2ba1ff9f
+        },
+        "tabulate": {
+            "hashes": [
+                "sha256:9071aacbd97a9a915096c1aaf0dc684ac2672904cd876db5904085d6dac9810e"
+            ],
+            "version": "==0.7.5"
         },
         "toml": {
             "hashes": [
@@ -618,47 +434,19 @@
         },
         "tox": {
             "hashes": [
-<<<<<<< HEAD
-                "sha256:0bc216b6a2e6afe764476b4a07edf2c1dab99ed82bb146a1130b2e828f5bff5e",
-                "sha256:c4f6b319c20ba4913dbfe71ebfd14ff95d1853c4231493608182f66e566ecfe1"
-            ],
-            "index": "pypi",
-            "version": "==3.14.0"
-        },
-        "tqdm": {
-            "hashes": [
-                "sha256:abc25d0ce2397d070ef07d8c7e706aede7920da163c64997585d42d3537ece3d",
-                "sha256:dd3fcca8488bb1d416aa7469d2f277902f26260c45aa86b667b074cd44b3b115"
-            ],
-            "version": "==4.36.1"
-        },
-        "urllib3": {
-            "hashes": [
-                "sha256:3de946ffbed6e6746608990594d08faac602528ac7015ac28d33cee6a45b7398",
-                "sha256:9a107b99a5393caf59c7aa3c1249c16e6879447533d0887f4336dde834c7be86"
-            ],
-            "version": "==1.25.6"
-        },
-        "virtualenv": {
-            "hashes": [
-                "sha256:680af46846662bb38c5504b78bad9ed9e4f3ba2d54f54ba42494fdf94337fe30",
-                "sha256:f78d81b62d3147396ac33fc9d77579ddc42cc2a98dd9ea38886f616b33bc7fb2"
-            ],
-            "version": "==16.7.5"
-        },
-        "wcwidth": {
-            "hashes": [
-                "sha256:3df37372226d6e63e1b1e1eda15c594bca98a22d33a23832a90998faa96bc65e",
-                "sha256:f4ebe71925af7b40a864553f761ed559b43544f8f71746c2d756c7fe788ade7c"
-            ],
-            "version": "==0.1.7"
-=======
                 "sha256:06ba73b149bf838d5cd25dc30c2dd2671ae5b2757cf98e5c41a35fe449f131b3",
                 "sha256:806d0a9217584558cc93747a945a9d9bff10b141a5287f0c8429a08828a22192"
             ],
             "index": "pypi",
             "version": "==3.14.3"
         },
+        "tqdm": {
+            "hashes": [
+                "sha256:251ee8440dbda126b8dfa8a7c028eb3f13704898caaef7caa699b35e119301e2",
+                "sha256:fe231261cfcbc6f4a99165455f8f6b9ef4e1032a6e29bccf168b4bf42012f09c"
+            ],
+            "version": "==4.42.1"
+        },
         "urllib3": {
             "hashes": [
                 "sha256:2f3db8b19923a873b3e5256dc9c2dedfa883e33d87c690d9c7913e1f40673cdc",
@@ -679,7 +467,6 @@
                 "sha256:f28b3e8a6483e5d49e7f8949ac1a78314e740333ae305b4ba5defd3e74fb37a8"
             ],
             "version": "==0.1.8"
->>>>>>> 2ba1ff9f
         },
         "whichcraft": {
             "hashes": [
@@ -690,17 +477,10 @@
         },
         "zipp": {
             "hashes": [
-<<<<<<< HEAD
-                "sha256:3718b1cbcd963c7d4c5511a8240812904164b7f381b647143a89d3b98f9bcd8e",
-                "sha256:f06903e9f1f43b12d371004b4ac7b06ab39a44adc747266928ae6debfa7b3335"
-            ],
-            "version": "==0.6.0"
-=======
                 "sha256:5c56e330306215cd3553342cfafc73dda2c60792384117893f3a83f8a1209f50",
                 "sha256:d65287feb793213ffe11c0f31b81602be31448f38aeb8ffc2eb286c4f6f6657e"
             ],
             "version": "==2.2.0"
->>>>>>> 2ba1ff9f
         }
     }
 }