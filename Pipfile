[[source]]
url = "https://pypi.org/simple"
verify_ssl = true
name = "pypi"

[dev-packages]
invoke = "*"
pytest = "*"
tox = "*"
cookiecutter = "*"
pytest-cookies = "*"
sphinx = "*"
pyyaml = "*"
<<<<<<< HEAD
invocations = "*"
sphinx-rtd-theme = "*"
=======
bumpversion = "*"
>>>>>>> 2ba1ff9f

[packages]

[requires]
python_version = "3"<|MERGE_RESOLUTION|>--- conflicted
+++ resolved
@@ -11,12 +11,9 @@
 pytest-cookies = "*"
 sphinx = "*"
 pyyaml = "*"
-<<<<<<< HEAD
 invocations = "*"
 sphinx-rtd-theme = "*"
-=======
 bumpversion = "*"
->>>>>>> 2ba1ff9f
 
 [packages]
 
